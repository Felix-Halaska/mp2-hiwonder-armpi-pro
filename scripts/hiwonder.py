--- conflicted
+++ resolved
@@ -44,7 +44,7 @@
         self.joint_control_delay = 0.2  # secs
         self.speed_control_delay = 0.2
 
-        self.EE = [0,0,0,0,0,0]
+        self.EE = [0, 0, 0, 0, 0, 0]
 
         self.move_to_home_position()
 
@@ -245,79 +245,6 @@
         # set new joint angles
         self.set_joint_values(new_thetalist, radians=False)
 
-<<<<<<< HEAD
-=======
-    def read_yaml(self):
-        with open('EE_positions.yml', 'r') as f:
-            self.EE_positions = yaml.load(f, Loader=yaml.SafeLoader)
-
-
-    def analytical_ik(self, EE, EE_positions, thetalist: list, radians=False):
-        
-        for position in EE_positions.values():
-            self.EE = list(position)
-        
-        
-            x = EE[0]
-            y = EE[1]
-            z = EE[2]
-            rotx = EE[0]
-            roty = EE[1]
-            rotz = EE[2]
-
-            # Find wrist position
-            R_EE = np.array(ut.euler_to_rotm((rotx, roty, rotz)), dtype=float)
-            z_zero = np.transpose(np.array([[0, 0, 1]]))
-            p_wrist = np.array([[x], [y], [z]]) - ((self.l4 + self.l5) * (R_EE @ z_zero))
-
-            x_wrist = p_wrist[0]
-            y_wrist = p_wrist[1]
-            z_wrist = p_wrist[2]
-
-            # Calculate theta 1
-            t_1 = atan2(y_wrist, x_wrist) + math.pi
-
-            # Define parallel plane
-            s = z_wrist - self.l1
-            r = sqrt(x_wrist**2 + y_wrist**2)
-
-            # Find geometric relationships
-            L = sqrt(s**2 + r**2)
-            alpha = atan2(r, s)
-            beta = np.arccos(
-                np.clip((self.l2**2 + self.l3**2 - L**2) / (2 * self.l2 * self.l3), -1, 1)
-            )
-
-            # Solve for two solutions for theta 2 and theta 3
-            t_3 = math.pi - beta
-            phi = atan2((self.l3 * sin(-t_3)), (self.l2 + (self.l3 * cos(-t_3))))
-            t_2 = alpha - phi
-
-            R_1 = np.array([[cos(t_1),0,sin(t_1)],[sin(t_1),0,-cos(t_1)],[0,1,0]])
-            R_1_5 = np.array([[0,-1,0],[1,0,0],[0,0,1]])
-            R_2 = np.array([[cos(t_2),sin(t_2),0],[sin(t_2),-cos(t_2),0],[0,0,-1]])
-            R_3 = np.array([[cos(t_3),sin(t_3),0],[sin(t_3),-cos(t_3),0],[0,0,-1]])
-            R_0_3 = R_1 @ R_1_5 @ R_2 @ R_3
-
-            R_3_5 = np.transpose(R_0_3) @ R_EE
-
-            t_4 = atan2(R_3_5[1,2],R_3_5[0,2])
-            t_5 = atan2(-R_3_5[2,0],-R_3_5[2,1])
-
-            #Assign theta values to theta list
-            # Assign theta values to theta list
-            thetalist[0] = t_1
-            thetalist[1] = t_2
-            thetalist[2] = t_3
-            thetalist[3] = t_4
-            thetalist[4] = t_5
-
-            self.set_joint_values(thetalist, radians=True)
-
-            time.sleep(5)
-
-
->>>>>>> 80bebb59
     def set_joint_value(self, joint_id: int, theta: float, duration=250, radians=False):
         """Moves a single joint to a specified angle"""
         if not (1 <= joint_id <= 6):
